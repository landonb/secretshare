# secretshare

secretshare lets you share secret data securely and easily.

You do this:

    $ secretshare send /path/to/supersecret.txt
    ...
    To receive this secret:
    secretshare receive JOlFukTBXDlsdS8P+8ETA_z25hU5Ou4bOvXpJQFV0Wc

You send the recipient the output. And the recipient does this:

    $ secretshare receive JOlFukTBXDlsdS8P+8ETA_z25hU5Ou4bOvXpJQFV0Wc
    File saved as supersecret.txt

What makes secretshare better than more common methods of sharing secrets?

* __Secrets are deleted from the cloud after 24 hours__, so a snooper can't go back through the recipient's or sender's communication history later and retrieve them.
* __Secrets are encrypted with a one-time-use key__, so a snooper can't use the key from one secret to steal another.
* __Secrets are never transmitted or stored in the clear__, so a snooper can't even read them if they manage to compromise the Amazon S3 bucket in which they're stored
* __Users don't need Amazon AWS credentials__, so a snooper can't steal those credentials from a user.

## Building

You will need Go (probably at least 1.5?), Python 2, and make.  Don't forget to set your `$GOPATH` if you don't have it set already.

1. Run `./setup_dev.sh`.This sets up your config files and environment for building (or developing) secretshare.
2. Run `make`, and it should build secretshare and secretshare-server.  You can also run `make linux`, `make osx`, or `make windows` to only build binaries for the platform of your choice.  Binaries will be in `build/$OS-$ARCH/`.  `$ARCH` can only be `amd64` right now.
3. To run tests, first you need to run `go get gopkg.in/check.v1`. And then run `credmgr on`. And then run `source test_env`. And then run `make test`.
4. Optionally, you can also run `go test github.com/waucka/secretshare/commonlib` to run the unit tests for encryption and decryption.

## Installation

### Client

Compile, then put the `secretshare` executable somewhere in your `$PATH`.

### Server

1. Put `secretshare-server` somewhere convenient.
2. Copy `secretshare-server.json.example` to `/etc/secretshare-server.json`.
3. Write an initscript or systemd unit to launch secretshare-server as an unprivileged user

### AWS Credentials

You will need to run the server as an appropriately privileged user.  See policy_template.json for an AWS policy template for an AWS policy that has the needed privileges.  It should only need PutObject and PutObjectACL, but the others may be needed in the future (especially DeleteObject and ListBucket).

## Usage

<<<<<<< HEAD
### Authentication

    $ secretshare config --auth-key YOUR_PRE_SHARED_KEY
=======
### Authenticating to the secretshare server
>>>>>>> e93de0f4

In order to use secretshare with a given server, you need to prove to that server that you're authorized. You do this by providing it with a pre-shared authentication key. This key is defined in the server's configuration at `/etc/secretshare-server.json`.

    $ secretshare authenticate YOUR_PRE_SHARED_KEY

### Sending a secret

    $ secretshare send /path/to/supersecret.txt

### Receiving a secret

    $ secretshare receive JOlFukTBXDlsdS8P+8ETA_z25hU5Ou4bOvXpJQFV0Wc

## Details of operation

Suppose you run `secretshare send foobar.txt`.  What happens?

1. The secretshare client generates a random AES key and an object ID based on that key (but not mappable back to that key)
2. The secretshare client contacts the secretshare server and requests a new upload "ticket".
3. The secretshare server generates a pre-signed S3 upload URL for a metadata bundle and the file itself.
4. The secretshare client generates a metadata bundle (containing the secret's size and filename), encrypts it with the generated AES key in CBC mode, and uploads it to S3 using the pre-signed URL for metadata.  The filename on S3 is `/meta/$ID`.
5. The secretshare client encrypts `foobar.txt` with the generated AES key in CBC mode and uploads it to S3 using the pre-signed URL.  The filename on S3 is `/$ID`.  The file is encrypted on-the-fly, so large files can be encrypted without using an inordinate amount of memory.
6. The secretshare client prints the ID, the key, and the S3 URL for the file.

Now suppose somebody runs `secretshare receive $KEY`, `$KEY` is the key from the previous command.  What happens?

1. The secretshare client downloads the metadata bundle from S3 and decrypts it.
2. The secretshare client downloads the file from S3 and decrypts it, naming it according to the name in the metadata bundle.  If a file with that name already exists, it will prompt the user before overwriting it.  It decrypts the file on-the-fly, so large files can be decrypted without using an inordinate amount of memory.

## Thanks

Many thanks to my employer, [Exosite](https://exosite.com/), which gives its employees the freedom to open-source broadly useful tools like this.<|MERGE_RESOLUTION|>--- conflicted
+++ resolved
@@ -48,17 +48,11 @@
 
 ## Usage
 
-<<<<<<< HEAD
 ### Authentication
-
-    $ secretshare config --auth-key YOUR_PRE_SHARED_KEY
-=======
-### Authenticating to the secretshare server
->>>>>>> e93de0f4
 
 In order to use secretshare with a given server, you need to prove to that server that you're authorized. You do this by providing it with a pre-shared authentication key. This key is defined in the server's configuration at `/etc/secretshare-server.json`.
 
-    $ secretshare authenticate YOUR_PRE_SHARED_KEY
+    $ secretshare config --auth-key YOUR_PRE_SHARED_KEY
 
 ### Sending a secret
 
