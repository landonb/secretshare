--- conflicted
+++ resolved
@@ -139,31 +139,41 @@
 	return commonlib.EncodeForHuman(sumSlice)
 }
 
-// Checks the validity of the API response and returns its body.
-func processApiResponse(resp *http.Response) ([]byte, error) {
+// Checks the validity of the API response and returns its body and the request ID.
+func processApiResponse(resp *http.Response) ([]byte, string, error) {
+	var reqId string
+	{
+		reqIds, exists := resp.Header["Secretshare-Reqid"]
+		if exists && len(reqIds) > 0 {
+			reqId = reqIds[0]
+		}
+	}
+
 	if resp.Body == nil {
-		return []byte{}, e("Empty reply received from secretshare server")
+		return []byte{}, reqId, e("Empty reply received from secretshare server; reqId=%s", reqId)
 	}
 	defer resp.Body.Close()
 	if resp.StatusCode == http.StatusInternalServerError {
-		return []byte{}, e("The secretshare server encountered an internal error")
+		return []byte{}, reqId, e("The secretshare server encountered an internal error; reqId=%s", reqId)
 	}
 	if resp.StatusCode == http.StatusUnauthorized {
-		return []byte{}, e(`Failed to authenticate to secretshare server;
+		return []byte{}, reqId, e(`Failed to authenticate to secretshare server;
 
 This can happen when the secretshare authentication key changes. Ask your administrator
 for the right key, and then run:
 
-secretshare config --auth-key <key>`)
+secretshare config --auth-key <key>
+
+(Request ID was %s)`, reqId)
 	}
 	if resp.StatusCode != http.StatusOK {
-		return []byte{}, e("The secretshare server responded with HTTP code %d, so the file cannot be uploaded", resp.StatusCode)
+		return []byte{}, reqId, e("The secretshare server responded with HTTP code %d, so the file cannot be uploaded; reqId=", resp.StatusCode, reqId)
 	}
 	bodyBytes, err := ioutil.ReadAll(resp.Body)
 	if err != nil {
-		return []byte{}, e("Error reading response from secretshare server: %s\n", err.Error())
-	}
-	return bodyBytes, nil
+		return []byte{}, reqId, e("Error reading response from secretshare server: %s; reqId=%s\n", err.Error(), reqId)
+	}
+	return bodyBytes, reqId, nil
 }
 
 func uploadEncrypted(stream io.Reader, messageSize int64, putURL string, headers http.Header, key []byte) {
@@ -257,7 +267,7 @@
 	if err != nil {
 		return e("Failed to connect to secretshare server: %s", err.Error())
 	}
-	bodyBytes, err := processApiResponse(resp)
+	bodyBytes, reqId, err := processApiResponse(resp)
 	if err != nil {
 		return err
 	}
@@ -269,10 +279,12 @@
 
 Response body:
 
-%s`, err.Error(), bodyBytes)
+%s
+
+(Request ID was %s)`, err.Error(), bodyBytes, reqId)
 	}
 	if !responseData.Pong {
-		return e("Received invalid ping response from secretshare server")
+		return e("Received invalid ping response from secretshare server; reqId=%s", reqId)
 	}
 
 	fmt.Println("Ping successful")
@@ -318,46 +330,10 @@
 	if err != nil {
 		return e("Failed to connect to secretshare server: %s", err.Error())
 	}
-<<<<<<< HEAD
-
-	bodyBytes, err := processApiResponse(resp)
-	if err != nil {
-		return err
-=======
-
-	var reqId string
-	{
-		fmt.Println(resp.Header)
-		reqIds, exists := resp.Header["Secretshare-Reqid"]
-		if exists && len(reqIds) > 0 {
-			reqId = reqIds[0]
-		}
-	}
-
-	if resp.Body == nil {
-		return e("Empty reply received from secretshare server; reqId=%s", reqId)
-	}
-	defer resp.Body.Close()
-	if resp.StatusCode == http.StatusInternalServerError {
-		return e("The secretshare server encountered an internal error; reqId=%s", reqId)
-	}
-	if resp.StatusCode == http.StatusUnauthorized {
-		return e(`Failed to authenticate to secretshare server;
-
-This can happen when the secretshare authentication key changes. Ask your administrator
-for the right key, and then run:
-
-secretshare config --auth-key <key>
-
-(request ID was %s)`, reqId)
-	}
-	if resp.StatusCode != http.StatusOK {
-		return e("The secretshare server responded with HTTP code %d, so the file cannot be uploaded; reqId=%s", resp.StatusCode, reqId)
-	}
-	bodyBytes, err := ioutil.ReadAll(resp.Body)
-	if err != nil {
-		return e("Error reading response from secretshare server: %s; reqId=%s", err.Error(), reqId)
->>>>>>> ee9574c0
+
+	bodyBytes, reqId, err := processApiResponse(resp)
+	if err != nil {
+		return err
 	}
 
 	var responseData commonlib.UploadResponse
@@ -564,7 +540,7 @@
 	fmt.Printf("Client source code: %s\n", commonlib.SourceLocation)
 
 	resp, err := http.Get(config.EndpointBaseURL + "/version")
-	bodyBytes, err := processApiResponse(resp)
+	bodyBytes, reqId, err := processApiResponse(resp)
 	if err != nil {
 		return err
 	}
@@ -576,7 +552,9 @@
 
 Response body:
 
-%s`, err.Error(), bodyBytes)
+%s
+
+(Request ID was %s)`, err.Error(), bodyBytes, reqId)
 	}
 
 	fmt.Printf("Server version: %d\n", responseData.ServerVersion)
@@ -584,7 +562,7 @@
 	fmt.Printf("Server source code: %s\n", responseData.ServerSourceLocation)
 
 	if commonlib.APIVersion != responseData.APIVersion {
-		return e("WARNING! Server and client APIs do not match!  Update your client.")
+		return e("WARNING! Server and client APIs do not match!  Update your client. (reqId=%s)", reqId)
 	}
 	return nil
 }
