--- conflicted
+++ resolved
@@ -183,10 +183,12 @@
 	if resp.Body == nil {
 		return []byte{}, reqId, e("Empty reply received from secretshare server; reqId=%s", reqId)
 	}
+
 	defer resp.Body.Close()
 	if resp.StatusCode == http.StatusInternalServerError {
 		return []byte{}, reqId, e("The secretshare server encountered an internal error; reqId=%s", reqId)
 	}
+
 	if resp.StatusCode == http.StatusUnauthorized {
 		return []byte{}, reqId, e(`Failed to authenticate to secretshare server;
 
@@ -197,9 +199,11 @@
 
 (Request ID was %s)`, reqId)
 	}
+
 	if resp.StatusCode != http.StatusOK {
 		return []byte{}, reqId, e("The secretshare server responded with HTTP code %d, so the file cannot be uploaded; reqId=", resp.StatusCode, reqId)
 	}
+
 	bodyBytes, err := ioutil.ReadAll(resp.Body)
 	if err != nil {
 		return []byte{}, reqId, e("Error reading response from secretshare server: %s; reqId=%s\n", err.Error(), reqId)
@@ -347,15 +351,11 @@
 		return e("Failed to generate object ID: %s", err.Error())
 	}
 
-<<<<<<< HEAD
-	filename := c.Args()[0]
-=======
 	filename := c.Args().Get(0)
 	if filename == "" || len(c.Args()) > 1 {
 		return e("USAGE: secretshare send FILENAME")
 	}
 
->>>>>>> 18c08ad1
 	stats, err := os.Stat(filename)
 	if err != nil {
 		return e("Failed to open your file: %s", err.Error())
@@ -376,39 +376,7 @@
 		return e("Failed to connect to secretshare server: %s", err.Error())
 	}
 
-<<<<<<< HEAD
 	bodyBytes, reqId, err := processApiResponse(resp)
-=======
-	var reqId string
-	{
-		reqIds, exists := resp.Header["Secretshare-Reqid"]
-		if exists && len(reqIds) > 0 {
-			reqId = reqIds[0]
-		}
-	}
-
-	if resp.Body == nil {
-		return e("Empty reply received from secretshare server; reqId=%s", reqId)
-	}
-	defer resp.Body.Close()
-	if resp.StatusCode == http.StatusInternalServerError {
-		return e("The secretshare server encountered an internal error; reqId=%s", reqId)
-	}
-	if resp.StatusCode == http.StatusUnauthorized {
-		return e(`Failed to authenticate to secretshare server;
-
-This can happen when the secretshare authentication key changes. Ask your administrator
-for the right key, and then run:
-
-secretshare config --auth-key <key>
-
-(request ID was %s)`, reqId)
-	}
-	if resp.StatusCode != http.StatusOK {
-		return e("The secretshare server responded with HTTP code %d, so the file cannot be uploaded; reqId=%s", resp.StatusCode, reqId)
-	}
-	bodyBytes, err := ioutil.ReadAll(resp.Body)
->>>>>>> 18c08ad1
 	if err != nil {
 		return err
 	}
